--- conflicted
+++ resolved
@@ -39,6 +39,8 @@
 *.mp3
 data/
 upload.pdf
+*.wav
+*.tgz
 
 # MacOS-specific files
 .DS_Store
@@ -53,12 +55,8 @@
 sqlite*
 *.trace
 
-<<<<<<< HEAD
+# logs
+*.log
+
+# Miscellaneous
 /executor-py/~
-*.wav
-*.log
-=======
-# Miscellaneous
-*.tgz
-/executor-py/~
->>>>>>> 65089285
